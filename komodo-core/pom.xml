<project xmlns="http://maven.apache.org/POM/4.0.0" xmlns:xsi="http://www.w3.org/2001/XMLSchema-instance"
	xsi:schemaLocation="http://maven.apache.org/POM/4.0.0 http://maven.apache.org/xsd/maven-4.0.0.xsd">
	<modelVersion>4.0.0</modelVersion>
	<parent>
		<groupId>org.teiid.komodo</groupId>
		<artifactId>komodo</artifactId>
		<version>0.0.4-SNAPSHOT</version>
	</parent>
	<artifactId>komodo-core</artifactId>
	<name>Komodo Core</name>
	<description>Komodo Core</description>

	<dependencies>
		<dependency>
			<groupId>org.teiid.komodo</groupId>
			<artifactId>komodo-spi</artifactId>
		</dependency>
		<dependency>
			<groupId>org.teiid.komodo</groupId>
			<artifactId>komodo-utils</artifactId>
		</dependency>

		<dependency>
			<groupId>org.teiid.komodo</groupId>
			<artifactId>komodo-metadata-instance</artifactId>
		</dependency>

<<<<<<< HEAD
=======
<!-- 		<dependency>
			<groupId>org.teiid</groupId>
			<artifactId>teiid-runtime</artifactId>
		</dependency>

		<dependency>
			<groupId>org.teiid</groupId>
			<artifactId>teiid-engine</artifactId>
		</dependency> -->

>>>>>>> f76f48ab
		<dependency>
			<groupId>org.modeshape</groupId>
			<artifactId>modeshape-jcr</artifactId>
		</dependency>

		<dependency>
			<groupId>org.jboss.teiid.modeshape</groupId>
			<artifactId>teiid-modeshape-sequencer-vdb</artifactId>
		</dependency>
		<dependency>
			<groupId>org.jboss.teiid.modeshape</groupId>
			<artifactId>teiid-modeshape-sequencer-ddl</artifactId>
		</dependency>
		<dependency>
			<groupId>org.jboss.teiid.modeshape</groupId>
			<artifactId>teiid-modeshape-sequencer-dataservice</artifactId>
		</dependency>

<!-- 		<dependency>
			<groupId>com.h2database</groupId>
			<artifactId>h2</artifactId>
		</dependency> -->

		<!-- For rule validation -->
<!-- 		<dependency>
			<groupId>xerces</groupId>
			<artifactId>xercesImpl</artifactId>
		</dependency> -->

		<!-- Needed to get at modeshape's underlying logging system - see JcrLogConfigurator for details -->
		<dependency>
			<groupId>log4j</groupId>
			<artifactId>log4j</artifactId>
			<scope>compile</scope>
		</dependency>

		<dependency>
			<groupId>org.teiid.komodo</groupId>
			<artifactId>komodo-utils</artifactId>
			<type>test-jar</type>
			<scope>test</scope>
		</dependency>

	</dependencies>
</project><|MERGE_RESOLUTION|>--- conflicted
+++ resolved
@@ -25,19 +25,6 @@
 			<artifactId>komodo-metadata-instance</artifactId>
 		</dependency>
 
-<<<<<<< HEAD
-=======
-<!-- 		<dependency>
-			<groupId>org.teiid</groupId>
-			<artifactId>teiid-runtime</artifactId>
-		</dependency>
-
-		<dependency>
-			<groupId>org.teiid</groupId>
-			<artifactId>teiid-engine</artifactId>
-		</dependency> -->
-
->>>>>>> f76f48ab
 		<dependency>
 			<groupId>org.modeshape</groupId>
 			<artifactId>modeshape-jcr</artifactId>
