/**
 * @license
 * Copyright 2017 JBoss Inc
 *
 * Licensed under the Apache License, Version 2.0 (the "License");
 * you may not use this file except in compliance with the License.
 * You may obtain a copy of the License at
 *
 *      http://www.apache.org/licenses/LICENSE-2.0
 *
 * Unless required by applicable law or agreed to in writing, software
 * distributed under the License is distributed on an "AS IS" BASIS,
 * WITHOUT WARRANTIES OR CONDITIONS OF ANY KIND, either express or implied.
 * See the License for the specific language governing permissions and
 * limitations under the License.
 */

import { Component, OnInit, ViewChild } from "@angular/core";
import { ActivatedRoute, Router } from "@angular/router";
import { Connection } from "@connections/shared/connection.model";
import { ConnectionService } from "@connections/shared/connection.service";
import { ConnectionsConstants } from "@connections/shared/connections-constants";
import { AppSettingsService } from "@core/app-settings.service";
import { LoggerService } from "@core/logger.service";
import { WizardService } from "@dataservices/shared/wizard.service";
import { AbstractPageComponent } from "@shared/abstract-page.component";
import { ConfirmDeleteComponent } from "@shared/confirm-delete/confirm-delete.component";
import { LayoutType } from "@shared/layout-type.enum";
import { Filter } from "patternfly-ng";
import { FilterConfig } from "patternfly-ng";
import { FilterField } from "patternfly-ng";
import { FilterEvent } from "patternfly-ng";
import { FilterType } from "patternfly-ng";
import { SortConfig } from "patternfly-ng";
import { SortField } from "patternfly-ng";
import { SortEvent } from "patternfly-ng";

@Component({
  moduleId: module.id,
  selector: "app-connections",
  templateUrl: "./connections.component.html",
  styleUrls: ["./connections.component.css"]
})
<<<<<<< HEAD
export class ConnectionsComponent extends AbstractPageComponent implements OnInit{
=======
export class ConnectionsComponent extends AbstractPageComponent implements OnInit {
>>>>>>> 8c97baa8

  public connectionNameForDelete: string;

  public filterConfig: FilterConfig;
  public filtersText = "";
  public items: Connection[];
  public sortConfig: SortConfig;
  public currentSortField: SortField;
  public isAscendingSort = true;

  private allConns: Connection[] = [];
  private filteredConns: Connection[] = [];
  private selectedConns: Connection[] = [];
  private router: Router;
  private appSettingsService: AppSettingsService;
  private connectionService: ConnectionService;
<<<<<<< HEAD
  private layout: LayoutType = LayoutType.CARD;
=======
>>>>>>> 8c97baa8
  private wizardService: WizardService;

  @ViewChild(ConfirmDeleteComponent) private confirmDeleteDialog: ConfirmDeleteComponent;

  constructor(router: Router, route: ActivatedRoute, appSettingsService: AppSettingsService,
              wizardService: WizardService, connectionService: ConnectionService, logger: LoggerService) {
    super(route, logger);
    this.router = router;
    this.appSettingsService = appSettingsService;
    this.connectionService = connectionService;
    this.wizardService = wizardService;
  }

  public ngOnInit(): void {

    super.ngOnInit();

    this.filterConfig = {
      fields: [{
        id: "name",
        title: "Name",
        placeholder: "Filter by Name...",
        type: FilterType.TEXT
      }, {
        id: "description",
        title: "Description",
        placeholder: "Filter by Description...",
        type: FilterType.TEXT
      }] as FilterField[],
      resultsCount: this.filteredConns.length,
      appliedFilters: []
    } as FilterConfig;

    this.sortConfig = {
      fields: [{
        id: "name",
        title: "Name",
        sortType: "alpha"
      }, {
        id: "description",
        title: "Description",
        sortType: "alpha"
      }],
      isAscending: this.isAscendingSort
    } as SortConfig;
  }

  public loadAsyncPageData(): void {
    const self = this;

    this.connectionService
      .getAllConnections()
      .subscribe(
        (connections) => {
          self.allConns = connections;
          self.filteredConns = connections;
          self.loaded("connections");
        },
        (error) => {
          self.error(error, "Error getting connections");
        }
      );
  }

  /**
   * @returns {boolean} true if connections are being represented by cards
   */
  public get isCardLayout(): boolean {
    return this.appSettingsService.connectionsPageLayout === LayoutType.CARD;
  }

  /**
   * @returns {boolean} true if connections are being represented by items in a list
   */
  public get isListLayout(): boolean {
    return this.appSettingsService.connectionsPageLayout === LayoutType.LIST;
  }

  /**
   * @returns {Connection[]} the array of all connections
   */
  public get allConnections(): Connection[] {
    return this.allConns;
  }

  /**
   * @returns {Connection[]} the array of filtered connections
   */
  public get filteredConnections(): Connection[] {
    return this.filteredConns;
  }

  /**
   * @returns {Connection[]} the array of selected connections
   */
  public get selectedConnections(): Connection[] {
    return this.selectedConns;
  }

  public onPing( connName: string ): void {
    // TODO: implement onEdit
    alert( "Ping the '" + connName + "' connection (not yet implemented)" );
  }

  public onSelected(connection: Connection): void {
    // Only allow one item to be selected
    this.selectedConns.shift();
    this.selectedConns.push(connection);
  }

  public onDeselected(connection: Connection): void {
    // Only one item is selected at a time
    this.selectedConns.shift();
    // this.selectedConns.splice(this.selectedConns.indexOf(connection), 1);
  }

  public onDelete(connName: string): void {
    this.connectionNameForDelete = connName;
    this.confirmDeleteDialog.open();
  }

  public setListLayout(): void {
    this.appSettingsService.connectionsPageLayout = LayoutType.LIST;
  }

  public setCardLayout(): void {
    this.appSettingsService.connectionsPageLayout = LayoutType.CARD;
  }

  /**
   * Handle request for new Connection
   */
  public onNew(): void {
    this.wizardService.setEdit(false);

    const link: string[] = [ ConnectionsConstants.addConnectionPath ];
    this.logger.log("[ConnectionsComponent] Navigating to: %o", link);
    this.router.navigate(link).then(() => {
      // nothing to do
    });
  }

  /**
   * Handle Edit of the specified Connection
   * @param {string} connName
   */
  public onEdit(connName: string): void {
    const selectedConnection =  this.filteredConnections.find((x) => x.getId() === connName);

    // Sets the selected dataservice and edit mode before transferring
    this.wizardService.setSelectedConnection(selectedConnection);
    this.wizardService.setEdit(true);

    const link: string[] = [ ConnectionsConstants.addConnectionPath ];
    this.logger.log("[ConnectionsComponent] Navigating to: %o", link);
    this.router.navigate(link).then(() => {
      // nothing to do
    });
  }

  /**
   * Called to doDelete all selected APIs.
   */
  public onDeleteConnection(): void {
    const selectedConn =  this.filteredConnections.find((x) => x.getId() === this.connectionNameForDelete);

    // const itemsToDelete: Connection[] = ArrayUtils.intersect(this.selectedConns, this.filteredConns);
    // const selectedConn = itemsToDelete[0];

    // Note: we can only doDelete selected items that we can see in the UI.
    this.logger.log("[ConnectionsPageComponent] Deleting selected Connection.");
    const self = this;
    this.connectionService
      .deleteConnection(selectedConn.getId())
      .subscribe(
        (wasSuccess) => {
          self.removeConnectionFromList(selectedConn);
          const link: string[] = [ ConnectionsConstants.connectionsRootPath ];
          self.logger.log("[CreateApiPageComponent] Navigating to: %o", link);
          self.router.navigate(link).then(() => {
            // nothing to do
          });
        },
        (error) => {
          self.error(error, "Error deleting the connection");
        }
      );
  }

  /**
   * Filter functions
   */
  public applyFilters(filters: Filter[]): void {
    this.items = [];
    if (filters && filters.length > 0) {
      this.allConnections.forEach((item) => {
        if (this.matchesFilters(item, filters)) {
          this.items.push(item);
        }
      });
    } else {
      this.items = this.allConnections;
    }
    this.filteredConns = this.items;
    this.filterConfig.resultsCount = this.items.length;
  }

  public filterChanged($event: FilterEvent): void {
    this.filtersText = "";
    $event.appliedFilters.forEach((filter) => {
      this.filtersText += filter.field.title + " : " + filter.value + "\n";
    });
    this.applyFilters($event.appliedFilters);
  }

  public matchesFilter(item: Connection, filter: Filter): boolean {
    let match = true;
    if (filter.field.id === "name") {
      match = item.getId().match(filter.value) !== null;
    } else if (filter.field.id === "description") {
      match = item.getDescription().match(filter.value) !== null;
    }
    return match;
  }

  public matchesFilters(item: any, filters: Filter[]): boolean {
    let matches = true;
    filters.forEach((filter) => {
      if (!this.matchesFilter(item, filter)) {
        matches = false;
        return matches;
      }
    });
    return matches;
  }

  /**
   * Sort functions
   */
  public compare(item1: Connection, item2: Connection): number {
    let compValue = 0;
    if (this.currentSortField.id === "name") {
      compValue = item1.getId().localeCompare(item2.getId());
    } else if (this.currentSortField.id === "description") {
      compValue = item1.getDescription().localeCompare(item2.getDescription());
    }

    if (!this.isAscendingSort) {
      compValue = compValue * -1;
    }
    return compValue;
  }

  public sortChange($event: SortEvent): void {
    this.currentSortField = $event.field;
    this.isAscendingSort = $event.isAscending;
    this.filteredConnections.sort((item1: Connection, item2: Connection) => this.compare(item1, item2));
  }

  private removeConnectionFromList(connection: Connection): void {
    this.allConns.splice(this.allConns.indexOf(connection), 1);
  }
}<|MERGE_RESOLUTION|>--- conflicted
+++ resolved
@@ -41,11 +41,7 @@
   templateUrl: "./connections.component.html",
   styleUrls: ["./connections.component.css"]
 })
-<<<<<<< HEAD
-export class ConnectionsComponent extends AbstractPageComponent implements OnInit{
-=======
 export class ConnectionsComponent extends AbstractPageComponent implements OnInit {
->>>>>>> 8c97baa8
 
   public connectionNameForDelete: string;
 
@@ -62,10 +58,6 @@
   private router: Router;
   private appSettingsService: AppSettingsService;
   private connectionService: ConnectionService;
-<<<<<<< HEAD
-  private layout: LayoutType = LayoutType.CARD;
-=======
->>>>>>> 8c97baa8
   private wizardService: WizardService;
 
   @ViewChild(ConfirmDeleteComponent) private confirmDeleteDialog: ConfirmDeleteComponent;
