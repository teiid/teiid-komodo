--- conflicted
+++ resolved
@@ -20,17 +20,17 @@
 import { Connection } from "@connections/shared/connection.model";
 import { ConnectionService } from "@connections/shared/connection.service";
 import { JdbcTableFilter } from "@connections/shared/jdbc-table-filter.model";
+import { NewConnection } from "@connections/shared/new-connection.model";
 import { SchemaInfo } from "@connections/shared/schema-info.model";
+import { ServiceCatalogSource } from "@connections/shared/service-catalog-source.model";
 import { AppSettingsService } from "@core/app-settings.service";
 import { LoggerService } from "@core/logger.service";
+import { TestDataService } from "@shared/test-data.service";
 import "rxjs/add/observable/of";
 import "rxjs/add/observable/throw";
 import "rxjs/add/operator/catch";
 import "rxjs/add/operator/map";
 import { Observable } from "rxjs/Observable";
-import { ServiceCatalogSource } from "@connections/shared/service-catalog-source.model";
-import { NewConnection } from "@connections/shared/new-connection.model";
-import { TestDataService } from "@shared/test-data.service";
 
 @Injectable()
 export class MockConnectionService extends ConnectionService {
@@ -38,10 +38,7 @@
   private connections: Connection[];
   private serviceCatalogSources: ServiceCatalogSource[];
   private connectionSourceSchemaInfoMap: Map<string, SchemaInfo[]>;
-<<<<<<< HEAD
-=======
   private tableMap = new Map<string, string[]>();
->>>>>>> 93ca7c54
 
   constructor( http: Http, appSettings: AppSettingsService, logger: LoggerService ) {
     super(http, appSettings, logger);
@@ -54,10 +51,7 @@
     this.connections = testDataService.getConnections();
     this.serviceCatalogSources = testDataService.getServiceCatalogSources();
     this.connectionSourceSchemaInfoMap = testDataService.getConnectionSourceSchemaInfoMap();
-<<<<<<< HEAD
-=======
     this.tableMap = testDataService.getJdbcConnectionTableMap();
->>>>>>> 93ca7c54
   }
 
   public isValidName( name: string ): Observable< string > {
@@ -119,26 +113,11 @@
    */
   public getConnectionSchemaInfos( connSource: string): Observable< SchemaInfo[] > {
     const schemaInfos: SchemaInfo[] = this.connectionSourceSchemaInfoMap.get(connSource);
-    if( !schemaInfos || schemaInfos == null ) {
+    if ( !schemaInfos || schemaInfos == null ) {
       const empty: SchemaInfo[] = [];
       return Observable.of( empty );
     }
     return Observable.of(schemaInfos);
-<<<<<<< HEAD
-  }
-
-  /**
-   * Get the tables for the specified input (connection and filters) for a Jdbc Connection
-   * @param {JdbcTableFilter} tableFilter
-   * @returns {Observable<string>}
-   */
-  public getJdbcConnectionTables( tableFilter: JdbcTableFilter ): Observable< string[] > {
-    const tableNames = [];
-    tableNames.push( "table1" );
-    tableNames.push( "table2" );
-    tableNames.push( "table3" );
-    return Observable.of( tableNames );
-=======
   }
 
   /**
@@ -166,25 +145,6 @@
    */
   public updateAndBindConnection(connection: NewConnection): Observable<boolean> {
     return Observable.of(true);
->>>>>>> 93ca7c54
-  }
-
-  /**
-   * Create a connection in the Komodo repo - also binds the specified serviceCatalogSource
-   * @param {NewConnection} connection the connection object
-   * @returns {Observable<boolean>}
-   */
-  public createAndBindConnection(connection: NewConnection): Observable<boolean> {
-    return Observable.of(true);
-  }
-
-  /**
-   * Update a connection in the Komodo repo - also binds the specified serviceCatalogSource.
-   * @param {NewConnection} connection the connection object
-   * @returns {Observable<boolean>}
-   */
-  public updateAndBindConnection(connection: NewConnection): Observable<boolean> {
-    return Observable.of(true);
   }
 
 }