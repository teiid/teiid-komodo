<project xmlns="http://maven.apache.org/POM/4.0.0" xmlns:xsi="http://www.w3.org/2001/XMLSchema-instance"
	xsi:schemaLocation="http://maven.apache.org/POM/4.0.0 http://maven.apache.org/xsd/maven-4.0.0.xsd">
	<modelVersion>4.0.0</modelVersion>
	<parent>
		<groupId>org.teiid.komodo</groupId>
		<artifactId>komodo-parent</artifactId>
		<version>0.0.4-SNAPSHOT</version>
		<relativePath>../komodo-parent/pom.xml</relativePath>
	</parent>
	<artifactId>komodo-metadata-instance</artifactId>
	<name>Komodo Metadata Instance</name>
	<description>Komodo Metadata Instance</description>

<<<<<<< HEAD
	<properties>
	</properties>

	<build>
		<resources>
			<resource>
				<directory>${project.basedir}/src/main/resources</directory>
			</resource>
			<resource>
				<directory>${project.basedir}/src/test/resources</directory>
				<filtering>true</filtering>
			</resource>
			<!-- Provides a location for any extra objects to be included in the final 
				jar -->
			<resource>
				<directory>${project.basedir}/extra</directory>
			</resource>
		</resources>

		<testResources>
			<testResource>
				<directory>${project.basedir}/src/test/resources</directory>
				<filtering>true</filtering>
			</testResource>
		</testResources>

		<plugins>
			<plugin>
				<groupId>org.apache.maven.plugins</groupId>
				<artifactId>maven-compiler-plugin</artifactId>
				<configuration>
					<source>${maven.compiler.source}</source>
					<target>${maven.compiler.target}</target>
				</configuration>
			</plugin>

			<!-- Overrides test configuration to exclude AllTests classes -->
			<plugin>
				<groupId>org.apache.maven.plugins</groupId>
				<artifactId>maven-surefire-plugin</artifactId>
				<configuration>
					<excludes>
						<!-- Excludes AllTests classes since it just executes all tests a second 
							time -->
						<exclude>**/AllTests.java</exclude>
					</excludes>
				</configuration>
				<executions>
					<execution>
						<id>default-test</id>
						<goals>
							<goal>test</goal>
						</goals>
					</execution>
				</executions>
			</plugin>

			<!-- On clean, remove the jbossas testing directory -->
			<plugin>
				<artifactId>maven-clean-plugin</artifactId>
				<configuration>
					<filesets>
						<fileset>
							<directory>${project.basedir}/lib/test-server</directory>
							<followSymlinks>false</followSymlinks>
						</fileset>
					</filesets>
				</configuration>
			</plugin>

			<plugin>
				<groupId>org.apache.maven.plugins</groupId>
				<artifactId>maven-dependency-plugin</artifactId>
				<executions>
					<execution>
						<id>unpack-for-teiid-testing</id>
						<phase>process-sources</phase>
						<goals>
							<goal>unpack</goal>
						</goals>
						<configuration>
							<!-- Skip tests -->
							<skip>${skipTests}</skip>
							<artifactItems>
								<artifactItem>
									<groupId>${test.server.group.id}</groupId>
									<artifactId>${test.server.artifact.id}</artifactId>
									<version>${test.server.version}</version>
									<type>zip</type>
									<overWrite>false</overWrite>
									<outputDirectory>${project.basedir}/lib/test-server/</outputDirectory>
								</artifactItem>
							</artifactItems>
						</configuration>
					</execution>
					<execution>
						<id>unpack-teiid</id>
						<phase>process-sources</phase>
						<goals>
							<goal>unpack</goal>
						</goals>
						<configuration>
							<!-- Skip tests -->
							<skip>${skipTests}</skip>
							<artifactItems>
								<artifactItem>
									<groupId>org.jboss.teiid</groupId>
									<artifactId>teiid</artifactId>
									<version>${version.org.teiid}</version>
									<classifier>${teiid.classifier.default}</classifier>
									<type>zip</type>
									<overWrite>true</overWrite>
									<outputDirectory>${project.basedir}/lib/test-server/${test.server.name}</outputDirectory>
								</artifactItem>
							</artifactItems>
						</configuration>
					</execution>
				</executions>
			</plugin>
		</plugins>

		<pluginManagement>
			<plugins>
				<!--This plugin's configuration is used to store Eclipse m2e settings 
					only. It has no influence on the Maven build itself. -->
				<plugin>
					<groupId>org.eclipse.m2e</groupId>
					<artifactId>lifecycle-mapping</artifactId>
					<version>1.0.0</version>
					<configuration>
						<lifecycleMappingMetadata>
							<pluginExecutions>
								<pluginExecution>
									<pluginExecutionFilter>
										<groupId>
											org.apache.maven.plugins
										</groupId>
										<artifactId>
											maven-antrun-plugin
										</artifactId>
										<versionRange>
											[1.8,)
										</versionRange>
										<goals>
											<goal>run</goal>
										</goals>
									</pluginExecutionFilter>
									<action>
										<ignore></ignore>
									</action>
								</pluginExecution>
							</pluginExecutions>
						</lifecycleMappingMetadata>
					</configuration>
				</plugin>
			</plugins>
		</pluginManagement>
	</build>


=======
>>>>>>> b8493e7e
	<dependencies>

		<dependency>
			<groupId>org.teiid.komodo</groupId>
			<artifactId>komodo-spi</artifactId>
		</dependency>

		<dependency>
			<groupId>org.teiid.komodo</groupId>
			<artifactId>komodo-utils</artifactId>
		</dependency>

		<dependency>
			<groupId>org.jboss.teiid</groupId>
<<<<<<< HEAD
			<artifactId>teiid-common-core</artifactId>
		</dependency>

		<dependency>
			<groupId>org.jboss.teiid</groupId>
			<artifactId>teiid-runtime</artifactId>
		</dependency>

		<dependency>
			<groupId>org.jboss.teiid</groupId>
=======
>>>>>>> b8493e7e
			<artifactId>teiid-engine</artifactId>
		</dependency>

		<dependency>
			<groupId>org.jboss.teiid</groupId>
<<<<<<< HEAD
			<artifactId>teiid-api</artifactId>
		</dependency>

		<dependency>
			<groupId>org.jboss.teiid</groupId>
			<artifactId>teiid-admin</artifactId>
		</dependency>

		<dependency>
			<groupId>org.jboss.teiid</groupId>
			<artifactId>teiid-client</artifactId>
		</dependency>

		<dependency>
=======
			<artifactId>teiid-admin</artifactId>
		</dependency>

<!-- 		<dependency>
>>>>>>> b8493e7e
			<groupId>org.jboss.teiid</groupId>
			<artifactId>teiid-jboss-admin</artifactId>
		</dependency>
 -->
		<dependency>
			<groupId>org.teiid.komodo</groupId>
			<artifactId>komodo-utils</artifactId>
			<type>test-jar</type>
			<scope>test</scope>
		</dependency>
	</dependencies>
</project><|MERGE_RESOLUTION|>--- conflicted
+++ resolved
@@ -11,169 +11,6 @@
 	<name>Komodo Metadata Instance</name>
 	<description>Komodo Metadata Instance</description>
 
-<<<<<<< HEAD
-	<properties>
-	</properties>
-
-	<build>
-		<resources>
-			<resource>
-				<directory>${project.basedir}/src/main/resources</directory>
-			</resource>
-			<resource>
-				<directory>${project.basedir}/src/test/resources</directory>
-				<filtering>true</filtering>
-			</resource>
-			<!-- Provides a location for any extra objects to be included in the final 
-				jar -->
-			<resource>
-				<directory>${project.basedir}/extra</directory>
-			</resource>
-		</resources>
-
-		<testResources>
-			<testResource>
-				<directory>${project.basedir}/src/test/resources</directory>
-				<filtering>true</filtering>
-			</testResource>
-		</testResources>
-
-		<plugins>
-			<plugin>
-				<groupId>org.apache.maven.plugins</groupId>
-				<artifactId>maven-compiler-plugin</artifactId>
-				<configuration>
-					<source>${maven.compiler.source}</source>
-					<target>${maven.compiler.target}</target>
-				</configuration>
-			</plugin>
-
-			<!-- Overrides test configuration to exclude AllTests classes -->
-			<plugin>
-				<groupId>org.apache.maven.plugins</groupId>
-				<artifactId>maven-surefire-plugin</artifactId>
-				<configuration>
-					<excludes>
-						<!-- Excludes AllTests classes since it just executes all tests a second 
-							time -->
-						<exclude>**/AllTests.java</exclude>
-					</excludes>
-				</configuration>
-				<executions>
-					<execution>
-						<id>default-test</id>
-						<goals>
-							<goal>test</goal>
-						</goals>
-					</execution>
-				</executions>
-			</plugin>
-
-			<!-- On clean, remove the jbossas testing directory -->
-			<plugin>
-				<artifactId>maven-clean-plugin</artifactId>
-				<configuration>
-					<filesets>
-						<fileset>
-							<directory>${project.basedir}/lib/test-server</directory>
-							<followSymlinks>false</followSymlinks>
-						</fileset>
-					</filesets>
-				</configuration>
-			</plugin>
-
-			<plugin>
-				<groupId>org.apache.maven.plugins</groupId>
-				<artifactId>maven-dependency-plugin</artifactId>
-				<executions>
-					<execution>
-						<id>unpack-for-teiid-testing</id>
-						<phase>process-sources</phase>
-						<goals>
-							<goal>unpack</goal>
-						</goals>
-						<configuration>
-							<!-- Skip tests -->
-							<skip>${skipTests}</skip>
-							<artifactItems>
-								<artifactItem>
-									<groupId>${test.server.group.id}</groupId>
-									<artifactId>${test.server.artifact.id}</artifactId>
-									<version>${test.server.version}</version>
-									<type>zip</type>
-									<overWrite>false</overWrite>
-									<outputDirectory>${project.basedir}/lib/test-server/</outputDirectory>
-								</artifactItem>
-							</artifactItems>
-						</configuration>
-					</execution>
-					<execution>
-						<id>unpack-teiid</id>
-						<phase>process-sources</phase>
-						<goals>
-							<goal>unpack</goal>
-						</goals>
-						<configuration>
-							<!-- Skip tests -->
-							<skip>${skipTests}</skip>
-							<artifactItems>
-								<artifactItem>
-									<groupId>org.jboss.teiid</groupId>
-									<artifactId>teiid</artifactId>
-									<version>${version.org.teiid}</version>
-									<classifier>${teiid.classifier.default}</classifier>
-									<type>zip</type>
-									<overWrite>true</overWrite>
-									<outputDirectory>${project.basedir}/lib/test-server/${test.server.name}</outputDirectory>
-								</artifactItem>
-							</artifactItems>
-						</configuration>
-					</execution>
-				</executions>
-			</plugin>
-		</plugins>
-
-		<pluginManagement>
-			<plugins>
-				<!--This plugin's configuration is used to store Eclipse m2e settings 
-					only. It has no influence on the Maven build itself. -->
-				<plugin>
-					<groupId>org.eclipse.m2e</groupId>
-					<artifactId>lifecycle-mapping</artifactId>
-					<version>1.0.0</version>
-					<configuration>
-						<lifecycleMappingMetadata>
-							<pluginExecutions>
-								<pluginExecution>
-									<pluginExecutionFilter>
-										<groupId>
-											org.apache.maven.plugins
-										</groupId>
-										<artifactId>
-											maven-antrun-plugin
-										</artifactId>
-										<versionRange>
-											[1.8,)
-										</versionRange>
-										<goals>
-											<goal>run</goal>
-										</goals>
-									</pluginExecutionFilter>
-									<action>
-										<ignore></ignore>
-									</action>
-								</pluginExecution>
-							</pluginExecutions>
-						</lifecycleMappingMetadata>
-					</configuration>
-				</plugin>
-			</plugins>
-		</pluginManagement>
-	</build>
-
-
-=======
->>>>>>> b8493e7e
 	<dependencies>
 
 		<dependency>
@@ -188,26 +25,7 @@
 
 		<dependency>
 			<groupId>org.jboss.teiid</groupId>
-<<<<<<< HEAD
-			<artifactId>teiid-common-core</artifactId>
-		</dependency>
-
-		<dependency>
-			<groupId>org.jboss.teiid</groupId>
-			<artifactId>teiid-runtime</artifactId>
-		</dependency>
-
-		<dependency>
-			<groupId>org.jboss.teiid</groupId>
-=======
->>>>>>> b8493e7e
 			<artifactId>teiid-engine</artifactId>
-		</dependency>
-
-		<dependency>
-			<groupId>org.jboss.teiid</groupId>
-<<<<<<< HEAD
-			<artifactId>teiid-api</artifactId>
 		</dependency>
 
 		<dependency>
@@ -216,22 +34,6 @@
 		</dependency>
 
 		<dependency>
-			<groupId>org.jboss.teiid</groupId>
-			<artifactId>teiid-client</artifactId>
-		</dependency>
-
-		<dependency>
-=======
-			<artifactId>teiid-admin</artifactId>
-		</dependency>
-
-<!-- 		<dependency>
->>>>>>> b8493e7e
-			<groupId>org.jboss.teiid</groupId>
-			<artifactId>teiid-jboss-admin</artifactId>
-		</dependency>
- -->
-		<dependency>
 			<groupId>org.teiid.komodo</groupId>
 			<artifactId>komodo-utils</artifactId>
 			<type>test-jar</type>
